## Ignore Visual Studio temporary files, build results, and
## files generated by popular Visual Studio add-ons.
##
## Get latest from https://github.com/github/gitignore/blob/master/VisualStudio.gitignore

# User-specific files
*.suo
*.user
*.userosscache
*.sln.docstates

# User-specific files (MonoDevelop/Xamarin Studio)
*.userprefs

# Build results
[Dd]ebug/
[Dd]ebugPublic/
[Rr]elease/
[Rr]eleases/
<<<<<<< HEAD
[Xx]64/
[Xx]86/
=======
x64/
x86/
>>>>>>> 67c291e1
bld/
[Bb]in/
[Oo]bj/
[Ll]og/

# Visual Studio 2015 cache/options directory
.vs/
# Uncomment if you have tasks that create the project's static files in wwwroot
#wwwroot/

# MSTest test Results
[Tt]est[Rr]esult*/
[Bb]uild[Ll]og.*

# NUNIT
*.VisualState.xml
TestResult.xml

# Build Results of an ATL Project
[Dd]ebugPS/
[Rr]eleasePS/
dlldata.c

# .NET Core
project.lock.json
project.fragment.lock.json
artifacts/
**/Properties/launchSettings.json

*_i.c
*_p.c
*_i.h
*.ilk
*.meta
*.obj
*.pch
*.pdb
*.pgc
*.pgd
*.rsp
*.sbr
*.tlb
*.tli
*.tlh
*.tmp
*.tmp_proj
*.log
*.vspscc
*.vssscc
.builds
*.pidb
*.svclog
*.scc

# Chutzpah Test files
_Chutzpah*

# Visual C++ cache files
ipch/
*.aps
*.ncb
*.opendb
*.opensdf
*.sdf
*.cachefile
*.VC.db
*.VC.VC.opendb

# Visual Studio profiler
*.psess
*.vsp
*.vspx
*.sap

# TFS 2012 Local Workspace
$tf/

# Guidance Automation Toolkit
*.gpState

# ReSharper is a .NET coding add-in
_ReSharper*/
*.[Rr]e[Ss]harper
*.DotSettings.user

# JustCode is a .NET coding add-in
.JustCode

# TeamCity is a build add-in
_TeamCity*

# DotCover is a Code Coverage Tool
*.dotCover

# Visual Studio code coverage results
*.coverage
*.coveragexml

# NCrunch
_NCrunch_*
.*crunch*.local.xml
nCrunchTemp_*

# MightyMoose
*.mm.*
AutoTest.Net/

# Web workbench (sass)
.sass-cache/

# Installshield output folder
[Ee]xpress/

# DocProject is a documentation generator add-in
DocProject/buildhelp/
DocProject/Help/*.HxT
DocProject/Help/*.HxC
DocProject/Help/*.hhc
DocProject/Help/*.hhk
DocProject/Help/*.hhp
DocProject/Help/Html2
DocProject/Help/html

# Click-Once directory
publish/

# Publish Web Output
*.[Pp]ublish.xml
*.azurePubxml
# TODO: Comment the next line if you want to checkin your web deploy settings
# but database connection strings (with potential passwords) will be unencrypted
*.pubxml
*.publishproj

# Microsoft Azure Web App publish settings. Comment the next line if you want to
# checkin your Azure Web App publish settings, but sensitive information contained
# in these scripts will be unencrypted
PublishScripts/

# NuGet Packages
*.nupkg
# The packages folder can be ignored because of Package Restore
**/packages/*
# except build/, which is used as an MSBuild target.
!**/packages/build/
# Uncomment if necessary however generally it will be regenerated when needed
#!**/packages/repositories.config
# NuGet v3's project.json files produces more ignorable files
*.nuget.props
*.nuget.targets

# Microsoft Azure Build Output
csx/
*.build.csdef

# Microsoft Azure Emulator
ecf/
rcf/

# Windows Store app package directories and files
AppPackages/
BundleArtifacts/
Package.StoreAssociation.xml
_pkginfo.txt

# Visual Studio cache files
# files ending in .cache can be ignored
*.[Cc]ache
# but keep track of directories ending in .cache
!*.[Cc]ache/

# Others
ClientBin/
~$*
*~
*.dbmdl
*.dbproj.schemaview
*.jfm
*.pfx
*.publishsettings
orleans.codegen.cs

# Since there are multiple workflows, uncomment next line to ignore bower_components
# (https://github.com/github/gitignore/pull/1529#issuecomment-104372622)
#bower_components/

# RIA/Silverlight projects
Generated_Code/

# Backup & report files from converting an old project file
# to a newer Visual Studio version. Backup files are not needed,
# because we have git ;-)
_UpgradeReport_Files/
Backup*/
UpgradeLog*.XML
UpgradeLog*.htm

# SQL Server files
*.mdf
*.ldf
*.ndf

# Business Intelligence projects
*.rdl.data
*.bim.layout
*.bim_*.settings

# Microsoft Fakes
FakesAssemblies/

# GhostDoc plugin setting file
*.GhostDoc.xml

# Node.js Tools for Visual Studio
.ntvs_analysis.dat
node_modules/

# Typescript v1 declaration files
typings/

# Visual Studio 6 build log
*.plg

# Visual Studio 6 workspace options file
*.opt

# Visual Studio 6 auto-generated workspace file (contains which files were open etc.)
*.vbw

# Visual Studio LightSwitch build output
**/*.HTMLClient/GeneratedArtifacts
**/*.DesktopClient/GeneratedArtifacts
**/*.DesktopClient/ModelManifest.xml
**/*.Server/GeneratedArtifacts
**/*.Server/ModelManifest.xml
_Pvt_Extensions

# Paket dependency manager
.paket/paket.exe
paket-files/

# FAKE - F# Make
.fake/

# JetBrains Rider
.idea/
*.sln.iml

# CodeRush
.cr/

# Python Tools for Visual Studio (PTVS)
__pycache__/
*.pyc

# Cake - Uncomment if you are using it
# tools/**
# !tools/packages.config

# Telerik's JustMock configuration file
*.jmconfig

# BizTalk build output
*.btp.cs
*.btm.cs
*.odx.cs
*.xsd.cs<|MERGE_RESOLUTION|>--- conflicted
+++ resolved
@@ -17,13 +17,8 @@
 [Dd]ebugPublic/
 [Rr]elease/
 [Rr]eleases/
-<<<<<<< HEAD
-[Xx]64/
-[Xx]86/
-=======
 x64/
 x86/
->>>>>>> 67c291e1
 bld/
 [Bb]in/
 [Oo]bj/
@@ -290,4 +285,5 @@
 *.btp.cs
 *.btm.cs
 *.odx.cs
-*.xsd.cs+*.xsd.cs
+Build/nuget.exe