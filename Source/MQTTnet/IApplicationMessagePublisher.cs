--- conflicted
+++ resolved
@@ -4,11 +4,7 @@
 {
     public interface IApplicationMessagePublisher
     {
-<<<<<<< HEAD
-        Task PublishAsync(IEnumerable<MqttApplicationMessage> applicationMessages);
-        void Publish(IEnumerable<MqttApplicationMessage> applicationMessages);
-=======
         Task PublishAsync(MqttApplicationMessage applicationMessage);
->>>>>>> 61926856
+        void Publish(MqttApplicationMessage applicationMessage);
     }
 }