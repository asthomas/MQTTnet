﻿using System;
using System.Collections.Generic;
using System.Linq;
using System.Threading;
using System.Threading.Tasks;
using MQTTnet.Adapter;
using MQTTnet.Diagnostics;
using MQTTnet.Internal;

namespace MQTTnet.Server
{
    public class MqttServer : IMqttServer
    {
        private bool IsSync;

        private readonly ICollection<IMqttServerAdapter> _adapters;
        private readonly IMqttNetChildLogger _logger;

        private MqttClientSessionsManager _clientSessionsManager;
        private MqttRetainedMessagesManager _retainedMessagesManager;
        private CancellationTokenSource _cancellationTokenSource;

        public MqttServer(IEnumerable<IMqttServerAdapter> adapters, IMqttNetChildLogger logger)
        {
            if (adapters == null) throw new ArgumentNullException(nameof(adapters));
            if (logger == null) throw new ArgumentNullException(nameof(logger));
            _logger = logger.CreateChildLogger(nameof(MqttServer));

            _adapters = adapters.ToList();
        }

        public event EventHandler Started;
        public event EventHandler Stopped;

        public event EventHandler<MqttClientConnectedEventArgs> ClientConnected;
        public event EventHandler<MqttClientDisconnectedEventArgs> ClientDisconnected;
        public event EventHandler<MqttClientSubscribedTopicEventArgs> ClientSubscribedTopic;
        public event EventHandler<MqttClientUnsubscribedTopicEventArgs> ClientUnsubscribedTopic;

        public event EventHandler<MqttApplicationMessageReceivedEventArgs> ApplicationMessageReceived;

        public IMqttServerOptions Options { get; private set; }

        public Task<IList<IMqttClientSessionStatus>> GetClientSessionsStatusAsync()
        {
            return _clientSessionsManager.GetClientStatusAsync();
        }

        public IList<IMqttClientSessionStatus> GetClientSessionsStatus()
        {
            return _clientSessionsManager.GetClientStatus();
        }

        public IEnumerable<string> GetAllTopics()
        {
            return _retainedMessagesManager.GetAllTopics();
        }

        public Task SubscribeAsync(string clientId, IList<TopicFilter> topicFilters)
        {
            if (clientId == null) throw new ArgumentNullException(nameof(clientId));
            if (topicFilters == null) throw new ArgumentNullException(nameof(topicFilters));

            return _clientSessionsManager.SubscribeAsync(clientId, topicFilters);
        }

        public void Subscribe(string clientId, IList<TopicFilter> topicFilters)
        {
            if (clientId == null) throw new ArgumentNullException(nameof(clientId));
            if (topicFilters == null) throw new ArgumentNullException(nameof(topicFilters));

            _clientSessionsManager.Subscribe(clientId, topicFilters);
        }

        public Task UnsubscribeAsync(string clientId, IList<string> topicFilters)
        {
            if (clientId == null) throw new ArgumentNullException(nameof(clientId));
            if (topicFilters == null) throw new ArgumentNullException(nameof(topicFilters));

            return _clientSessionsManager.UnsubscribeAsync(clientId, topicFilters);
        }

        public void Unsubscribe(string clientId, IList<string> topicFilters)
        {
            if (clientId == null) throw new ArgumentNullException(nameof(clientId));
            if (topicFilters == null) throw new ArgumentNullException(nameof(topicFilters));

            _clientSessionsManager.Unsubscribe(clientId, topicFilters);
        }

        public Task PublishAsync(MqttApplicationMessage applicationMessage)
        {
            if (applicationMessage == null) throw new ArgumentNullException(nameof(applicationMessage));

            if (_cancellationTokenSource == null) throw new InvalidOperationException("The server is not started.");

            _clientSessionsManager.EnqueueApplicationMessage(null, applicationMessage.ToPublishPacket());

            return Task.FromResult(0);
        }

        public void Publish(MqttApplicationMessage applicationMessage)
        {
            if (applicationMessage == null) throw new ArgumentNullException(nameof(applicationMessage));

            if (_cancellationTokenSource == null) throw new InvalidOperationException("The server is not started.");

            _clientSessionsManager.DispatchApplicationMessage(null, applicationMessage);
        }

        public async Task StartAsync(IMqttServerOptions options)
        {
            Options = options ?? throw new ArgumentNullException(nameof(options));

            if (_cancellationTokenSource != null) throw new InvalidOperationException("The server is already started.");

            _cancellationTokenSource = new CancellationTokenSource();

            _retainedMessagesManager = new MqttRetainedMessagesManager(Options, _logger);
            await _retainedMessagesManager.LoadMessagesAsync().ConfigureAwait(false);

            _clientSessionsManager = new MqttClientSessionsManager(Options, this, _retainedMessagesManager, _cancellationTokenSource.Token, _logger);
            _clientSessionsManager.Start();

            foreach (var adapter in _adapters)
            {
                adapter.ClientAccepted += OnClientAccepted;
                await adapter.StartAsync(Options).ConfigureAwait(false);
            }

            _logger.Info("Started.");
            Started?.Invoke(this, EventArgs.Empty);
        }

        public void Start(IMqttServerOptions options)
        {
            IsSync = true;
            StartAsync(options).Wait();
        }

        public async Task StopAsync()
        {
            try
            {
                if (_cancellationTokenSource == null)
                {
                    return;
                }

                _cancellationTokenSource.Cancel(false);
                
                foreach (var adapter in _adapters)
                {
                    adapter.ClientAccepted -= OnClientAccepted;
                    await adapter.StopAsync().ConfigureAwait(false);
                }

                _clientSessionsManager.Stop();

                _logger.Info("Stopped.");
                Stopped?.Invoke(this, EventArgs.Empty);
            }
            finally
            {
                _cancellationTokenSource?.Dispose();
                _cancellationTokenSource = null;

                _retainedMessagesManager = null;

                _clientSessionsManager?.Dispose();
                _clientSessionsManager = null;
            }
        }

        public void Stop()
        {
            StopAsync().Wait();
        }

        internal void OnClientConnected(string clientId)
        {
            _logger.Info("Client '{0}': Connected.", clientId);
            ClientConnected?.Invoke(this, new MqttClientConnectedEventArgs(clientId));
        }

        internal void OnClientDisconnected(string clientId, bool wasCleanDisconnect)
        {
            _logger.Info("Client '{0}': Disconnected (clean={1}).", clientId, wasCleanDisconnect);
            ClientDisconnected?.Invoke(this, new MqttClientDisconnectedEventArgs(clientId, wasCleanDisconnect));
        }

        internal void OnClientSubscribedTopic(string clientId, TopicFilter topicFilter)
        {
            ClientSubscribedTopic?.Invoke(this, new MqttClientSubscribedTopicEventArgs(clientId, topicFilter));
        }

        internal void OnClientUnsubscribedTopic(string clientId, string topicFilter)
        {
            ClientUnsubscribedTopic?.Invoke(this, new MqttClientUnsubscribedTopicEventArgs(clientId, topicFilter));
        }

        internal void OnApplicationMessageReceived(string clientId, MqttApplicationMessage applicationMessage)
        {
            ApplicationMessageReceived?.Invoke(this, new MqttApplicationMessageReceivedEventArgs(clientId, applicationMessage));
        }

        private void OnClientAccepted(object sender, MqttServerAdapterClientAcceptedEventArgs eventArgs)
        {
<<<<<<< HEAD
            if (IsSync)
            {
                eventArgs.SessionTask = Task.Run(
                    () => _clientSessionsManager.RunSession(eventArgs.Client, _cancellationTokenSource.Token),
                    _cancellationTokenSource.Token);
            }
            else
            {
                eventArgs.SessionTask = Task.Run(
                    () => _clientSessionsManager.RunSessionAsync(eventArgs.Client, _cancellationTokenSource.Token),
                    _cancellationTokenSource.Token);
            }
=======
            eventArgs.SessionTask = _clientSessionsManager.StartSession(eventArgs.Client);
>>>>>>> 0c6b9253
        }
    }
}<|MERGE_RESOLUTION|>--- conflicted
+++ resolved
@@ -11,7 +11,7 @@
 {
     public class MqttServer : IMqttServer
     {
-        private bool IsSync;
+        public bool IsSync { get; private set; }
 
         private readonly ICollection<IMqttServerAdapter> _adapters;
         private readonly IMqttNetChildLogger _logger;
@@ -105,7 +105,7 @@
 
             if (_cancellationTokenSource == null) throw new InvalidOperationException("The server is not started.");
 
-            _clientSessionsManager.DispatchApplicationMessage(null, applicationMessage);
+            _clientSessionsManager.EnqueueApplicationMessage(null, applicationMessage.ToPublishPacket());
         }
 
         public async Task StartAsync(IMqttServerOptions options)
@@ -206,22 +206,17 @@
 
         private void OnClientAccepted(object sender, MqttServerAdapterClientAcceptedEventArgs eventArgs)
         {
-<<<<<<< HEAD
             if (IsSync)
             {
-                eventArgs.SessionTask = Task.Run(
-                    () => _clientSessionsManager.RunSession(eventArgs.Client, _cancellationTokenSource.Token),
-                    _cancellationTokenSource.Token);
+				eventArgs.SessionTask = _clientSessionsManager.StartSession(eventArgs.Client);
+                //eventArgs.SessionTask = Task.Run(
+                //    () => _clientSessionsManager.RunSession(eventArgs.Client, _cancellationTokenSource.Token),
+                //    _cancellationTokenSource.Token);
             }
             else
             {
-                eventArgs.SessionTask = Task.Run(
-                    () => _clientSessionsManager.RunSessionAsync(eventArgs.Client, _cancellationTokenSource.Token),
-                    _cancellationTokenSource.Token);
-            }
-=======
-            eventArgs.SessionTask = _clientSessionsManager.StartSession(eventArgs.Client);
->>>>>>> 0c6b9253
+				eventArgs.SessionTask = _clientSessionsManager.StartSession(eventArgs.Client);
+            }
         }
     }
 }