﻿using System;
using System.Collections.Generic;
using System.Linq;
using MQTTnet.Packets;
using MQTTnet.Protocol;

namespace MQTTnet.Server
{
    public class MqttClientSubscriptionsManager
    {
        private readonly Dictionary<string, MqttQualityOfServiceLevel> _subscriptions = new Dictionary<string, MqttQualityOfServiceLevel>();
        private readonly IMqttServerOptions _options;
        private readonly MqttServer _server;
        private readonly string _clientId;

        // Key is topic, value is hash of subscription regex
        private readonly Dictionary<string, HashSet<string>> _matchingTopics = new Dictionary<string, HashSet<string>>();

        public MqttClientSubscriptionsManager(string clientId, IMqttServerOptions options, MqttServer server)
        {
            _clientId = clientId ?? throw new ArgumentNullException(nameof(clientId));
            _options = options ?? throw new ArgumentNullException(nameof(options));
            _server = server;
        }

        public void NewTopicAdded(string topic)
        {
            // If this topic matches any subscription then add it to a hash of matched topics
            if (!_matchingTopics.ContainsKey(topic))
            {
                foreach (string subscription in _subscriptions.Keys)
                {
                    if (MqttTopicFilterComparer.IsMatch(topic, subscription))
                    {
                        if (!_matchingTopics.ContainsKey(topic))
                            _matchingTopics.Add(topic, new HashSet<string>());
                        HashSet<string> matchingSubscriptions = _matchingTopics[topic];
                        if (!matchingSubscriptions.Contains(subscription))
                            matchingSubscriptions.Add(subscription);
                        break;
                    }
                }
            }
        }

        public void SubscriptionAdded(string subscription)
        {
            // If this subscription matches any existing topics then add this subscription to the topic matches
            IEnumerable<string> allTopics = _server.GetAllTopics();
            foreach(string topic in allTopics)
            {
                if (MqttTopicFilterComparer.IsMatch(topic, subscription))
                {
                    if (!_matchingTopics.ContainsKey(topic))
                        _matchingTopics.Add(topic, new HashSet<string>());
                    HashSet<string> matchingSubscriptions = _matchingTopics[topic];
                    if (!matchingSubscriptions.Contains(subscription))
                        matchingSubscriptions.Add(subscription);
                }
            }
        }

        public void SubscriptionRemoved(string subscription)
        {
            // If this subscription matches any topics, remove the subscription from the topic
            foreach (string topic in _matchingTopics.Keys)
            {
                if (_matchingTopics[topic].Contains(subscription))
                {
                    _matchingTopics[topic].Remove(subscription);
                }
            }
        }

        public MqttClientSubscribeResult Subscribe(MqttSubscribePacket subscribePacket)
        {
            if (subscribePacket == null) throw new ArgumentNullException(nameof(subscribePacket));

            var result = new MqttClientSubscribeResult
            {
                ResponsePacket = new MqttSubAckPacket
                {
                    PacketIdentifier = subscribePacket.PacketIdentifier
                },

                CloseConnection = false
            };

            foreach (var topicFilter in subscribePacket.TopicFilters)
            {
                var interceptorContext = InterceptSubscribe(topicFilter);
                if (!interceptorContext.AcceptSubscription)
                {
                    result.ResponsePacket.SubscribeReturnCodes.Add(MqttSubscribeReturnCode.Failure);
                }
                else
                {
                    result.ResponsePacket.SubscribeReturnCodes.Add(ConvertToMaximumQoS(topicFilter.QualityOfServiceLevel));
                }

                if (interceptorContext.CloseConnection)
                {
                    result.CloseConnection = true;
                }

                if (interceptorContext.AcceptSubscription)
                {
<<<<<<< HEAD
                    _subscriptions[topicFilter.Topic] = topicFilter.QualityOfServiceLevel;
                    SubscriptionAdded(topicFilter.Topic);
=======
                    lock (_subscriptions)
                    {
                        _subscriptions[topicFilter.Topic] = topicFilter.QualityOfServiceLevel;
                    }

>>>>>>> 0c6b9253
                    _server.OnClientSubscribedTopic(_clientId, topicFilter);
                }
            }

            return result;
        }

        public MqttUnsubAckPacket Unsubscribe(MqttUnsubscribePacket unsubscribePacket)
        {
            if (unsubscribePacket == null) throw new ArgumentNullException(nameof(unsubscribePacket));

            lock (_subscriptions)
            {
<<<<<<< HEAD
                _subscriptions.TryRemove(topicFilter, out _);
                SubscriptionRemoved(topicFilter);
                _server.OnClientUnsubscribedTopic(_clientId, topicFilter);
=======
                foreach (var topicFilter in unsubscribePacket.TopicFilters)
                {
                    _subscriptions.Remove(topicFilter);

                    _server.OnClientUnsubscribedTopic(_clientId, topicFilter);
                }
>>>>>>> 0c6b9253
            }

            return new MqttUnsubAckPacket
            {
                PacketIdentifier = unsubscribePacket.PacketIdentifier
            };
        }

<<<<<<< HEAD
        public CheckSubscriptionsResult CheckSubscriptionsLinear(MqttApplicationMessage applicationMessage)
=======
        public CheckSubscriptionsResult CheckSubscriptions(string topic, MqttQualityOfServiceLevel qosLevel)
>>>>>>> 0c6b9253
        {
            var qosLevels = new HashSet<MqttQualityOfServiceLevel>();

            lock (_subscriptions)
            {
                foreach (var subscription in _subscriptions)
                {
                    if (!MqttTopicFilterComparer.IsMatch(topic, subscription.Key))
                    {
                        continue;
                    }

                    qosLevels.Add(subscription.Value);
                }
            }

            if (qosLevels.Count == 0)
            {
                return new CheckSubscriptionsResult
                {
                    IsSubscribed = false
                };
            }

            return CreateSubscriptionResult(qosLevel, qosLevels);
        }

        public CheckSubscriptionsResult CheckSubscriptions(MqttApplicationMessage applicationMessage)
        {
            if (applicationMessage == null) throw new ArgumentNullException(nameof(applicationMessage));

            Dictionary<string, HashSet<string>> topicToSubscription = _matchingTopics;
            var qosLevels = new HashSet<MqttQualityOfServiceLevel>();

            if (topicToSubscription.ContainsKey(applicationMessage.Topic))
            {
                HashSet<string> subscriptions = topicToSubscription[applicationMessage.Topic];
                foreach (string subscription in subscriptions)
                {
                    MqttQualityOfServiceLevel qos = _subscriptions[subscription];
                    qosLevels.Add(qos);
                }
            }

            if (qosLevels.Count == 0)
            {
                return new CheckSubscriptionsResult
                {
                    IsSubscribed = false
                };
            }

            return CreateSubscriptionResult(applicationMessage, qosLevels);
        }

        private static MqttSubscribeReturnCode ConvertToMaximumQoS(MqttQualityOfServiceLevel qualityOfServiceLevel)
        {
            switch (qualityOfServiceLevel)
            {
                case MqttQualityOfServiceLevel.AtMostOnce: return MqttSubscribeReturnCode.SuccessMaximumQoS0;
                case MqttQualityOfServiceLevel.AtLeastOnce: return MqttSubscribeReturnCode.SuccessMaximumQoS1;
                case MqttQualityOfServiceLevel.ExactlyOnce: return MqttSubscribeReturnCode.SuccessMaximumQoS2;
                default: return MqttSubscribeReturnCode.Failure;
            }
        }

        private MqttSubscriptionInterceptorContext InterceptSubscribe(TopicFilter topicFilter)
        {
            var interceptorContext = new MqttSubscriptionInterceptorContext(_clientId, topicFilter);
            _options.SubscriptionInterceptor?.Invoke(interceptorContext);
            return interceptorContext;
        }

        private static CheckSubscriptionsResult CreateSubscriptionResult(MqttQualityOfServiceLevel qosLevel, HashSet<MqttQualityOfServiceLevel> subscribedQoSLevels)
        {
            MqttQualityOfServiceLevel effectiveQoS;
            if (subscribedQoSLevels.Contains(qosLevel))
            {
                effectiveQoS = qosLevel;
            }
            else if (subscribedQoSLevels.Count == 1)
            {
                effectiveQoS = subscribedQoSLevels.First();
            }
            else
            {
                effectiveQoS = subscribedQoSLevels.Max();
            }

            return new CheckSubscriptionsResult
            {
                IsSubscribed = true,
                QualityOfServiceLevel = effectiveQoS
            };
        }
    }
}<|MERGE_RESOLUTION|>--- conflicted
+++ resolved
@@ -46,7 +46,8 @@
         public void SubscriptionAdded(string subscription)
         {
             // If this subscription matches any existing topics then add this subscription to the topic matches
-            IEnumerable<string> allTopics = _server.GetAllTopics();
+            // Ust ToList to ensure that we don't iterate on the original collection.
+            IEnumerable<string> allTopics = _server.GetAllTopics().ToList();
             foreach(string topic in allTopics)
             {
                 if (MqttTopicFilterComparer.IsMatch(topic, subscription))
@@ -63,7 +64,7 @@
         public void SubscriptionRemoved(string subscription)
         {
             // If this subscription matches any topics, remove the subscription from the topic
-            foreach (string topic in _matchingTopics.Keys)
+            foreach (string topic in _matchingTopics.Keys.ToList())
             {
                 if (_matchingTopics[topic].Contains(subscription))
                 {
@@ -105,16 +106,12 @@
 
                 if (interceptorContext.AcceptSubscription)
                 {
-<<<<<<< HEAD
-                    _subscriptions[topicFilter.Topic] = topicFilter.QualityOfServiceLevel;
-                    SubscriptionAdded(topicFilter.Topic);
-=======
                     lock (_subscriptions)
                     {
                         _subscriptions[topicFilter.Topic] = topicFilter.QualityOfServiceLevel;
+			SubscriptionAdded(topicFilter.Topic);
                     }
 
->>>>>>> 0c6b9253
                     _server.OnClientSubscribedTopic(_clientId, topicFilter);
                 }
             }
@@ -128,18 +125,12 @@
 
             lock (_subscriptions)
             {
-<<<<<<< HEAD
-                _subscriptions.TryRemove(topicFilter, out _);
-                SubscriptionRemoved(topicFilter);
-                _server.OnClientUnsubscribedTopic(_clientId, topicFilter);
-=======
                 foreach (var topicFilter in unsubscribePacket.TopicFilters)
                 {
                     _subscriptions.Remove(topicFilter);
-
+		    SubscriptionRemoved(topicFilter);
                     _server.OnClientUnsubscribedTopic(_clientId, topicFilter);
                 }
->>>>>>> 0c6b9253
             }
 
             return new MqttUnsubAckPacket
@@ -148,11 +139,7 @@
             };
         }
 
-<<<<<<< HEAD
-        public CheckSubscriptionsResult CheckSubscriptionsLinear(MqttApplicationMessage applicationMessage)
-=======
-        public CheckSubscriptionsResult CheckSubscriptions(string topic, MqttQualityOfServiceLevel qosLevel)
->>>>>>> 0c6b9253
+        public CheckSubscriptionsResult CheckSubscriptionsLinear(string topic, MqttQualityOfServiceLevel qosLevel)
         {
             var qosLevels = new HashSet<MqttQualityOfServiceLevel>();
 
@@ -180,16 +167,14 @@
             return CreateSubscriptionResult(qosLevel, qosLevels);
         }
 
-        public CheckSubscriptionsResult CheckSubscriptions(MqttApplicationMessage applicationMessage)
-        {
-            if (applicationMessage == null) throw new ArgumentNullException(nameof(applicationMessage));
-
+        public CheckSubscriptionsResult CheckSubscriptions(string topic, MqttQualityOfServiceLevel qosLevel)
+        {
             Dictionary<string, HashSet<string>> topicToSubscription = _matchingTopics;
             var qosLevels = new HashSet<MqttQualityOfServiceLevel>();
 
-            if (topicToSubscription.ContainsKey(applicationMessage.Topic))
-            {
-                HashSet<string> subscriptions = topicToSubscription[applicationMessage.Topic];
+            if (topicToSubscription.ContainsKey(topic))
+            {
+                HashSet<string> subscriptions = topicToSubscription[topic];
                 foreach (string subscription in subscriptions)
                 {
                     MqttQualityOfServiceLevel qos = _subscriptions[subscription];
@@ -205,7 +190,7 @@
                 };
             }
 
-            return CreateSubscriptionResult(applicationMessage, qosLevels);
+            return CreateSubscriptionResult(qosLevel, qosLevels);
         }
 
         private static MqttSubscribeReturnCode ConvertToMaximumQoS(MqttQualityOfServiceLevel qualityOfServiceLevel)
