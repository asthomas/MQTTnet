﻿using System;
using System.Collections.Concurrent;
using System.Collections.Generic;
using System.Linq;
using System.Threading;
using System.Threading.Tasks;
using MQTTnet.Adapter;
using MQTTnet.Diagnostics;
using MQTTnet.Exceptions;
using MQTTnet.Internal;
using MQTTnet.Packets;
using MQTTnet.Protocol;

namespace MQTTnet.Server
{
    public class MqttClientSessionsManager : IDisposable
    {
        private readonly BlockingCollection<MqttEnqueuedApplicationMessage> _messageQueue = new BlockingCollection<MqttEnqueuedApplicationMessage>();

        /// <summary>
        /// manual locking dictionaries is faster than using concurrent dictionary
        /// </summary>
        private readonly Dictionary<string, MqttClientSession> _sessions = new Dictionary<string, MqttClientSession>();

        private readonly CancellationToken _cancellationToken;

        private readonly MqttRetainedMessagesManager _retainedMessagesManager;
        private readonly IMqttServerOptions _options;
        private readonly IMqttNetChildLogger _logger;

        public MqttClientSessionsManager(IMqttServerOptions options, MqttServer server, MqttRetainedMessagesManager retainedMessagesManager, CancellationToken cancellationToken, IMqttNetChildLogger logger)
        {
            if (logger == null) throw new ArgumentNullException(nameof(logger));

            _logger = logger.CreateChildLogger(nameof(MqttClientSessionsManager));

            _cancellationToken = cancellationToken;
            _options = options ?? throw new ArgumentNullException(nameof(options));
            Server = server ?? throw new ArgumentNullException(nameof(server));
            _retainedMessagesManager = retainedMessagesManager ?? throw new ArgumentNullException(nameof(retainedMessagesManager));
            _retainedMessagesManager.NewTopicAdded += _retainedMessagesManager_NewTopicAdded;
        }

        private void _retainedMessagesManager_NewTopicAdded(object sender, string e)
        {
            foreach (MqttClientSession session in _sessions.Values)
            {
                session.NewTopicAdded(e);
            }
        }

        public MqttServer Server { get; }

        public void Start()
        {
            Task.Factory.StartNew(() => ProcessQueuedApplicationMessages(_cancellationToken), _cancellationToken, TaskCreationOptions.LongRunning, TaskScheduler.Default);
        }

        public void Stop()
        {
            lock (_sessions)
            {
                foreach (var session in _sessions)
                {
                    session.Value.Stop(MqttClientDisconnectType.NotClean);
                }

                _sessions.Clear();
            }
        }

        public Task StartSession(IMqttChannelAdapter clientAdapter)
        {
            return Task.Run(() => RunSession(clientAdapter, _cancellationToken), _cancellationToken);
        }

        public Task<IList<IMqttClientSessionStatus>> GetClientStatusAsync()
        {
            var result = new List<IMqttClientSessionStatus>();

            foreach (var session in GetSessions())
            {
                var status = new MqttClientSessionStatus(this, session);
                session.FillStatus(status);

                result.Add(status);
            }

            return Task.FromResult((IList<IMqttClientSessionStatus>)result);
        }

        public void EnqueueApplicationMessage(MqttClientSession senderClientSession, MqttPublishPacket publishPacket)
        {
            if (publishPacket == null) throw new ArgumentNullException(nameof(publishPacket));

            _messageQueue.Add(new MqttEnqueuedApplicationMessage(senderClientSession, publishPacket), _cancellationToken);
        }

        public Task SubscribeAsync(string clientId, IList<TopicFilter> topicFilters)
        {
            if (clientId == null) throw new ArgumentNullException(nameof(clientId));
            if (topicFilters == null) throw new ArgumentNullException(nameof(topicFilters));

            lock (_sessions)
            {
                if (!_sessions.TryGetValue(clientId, out var session))
                {
                    throw new InvalidOperationException($"Client session '{clientId}' is unknown.");
                }

                return session.SubscribeAsync(topicFilters);
            }
        }

        public Task UnsubscribeAsync(string clientId, IList<string> topicFilters)
        {
            if (clientId == null) throw new ArgumentNullException(nameof(clientId));
            if (topicFilters == null) throw new ArgumentNullException(nameof(topicFilters));

            lock (_sessions)
            {
                if (!_sessions.TryGetValue(clientId, out var session))
                {
                    throw new InvalidOperationException($"Client session '{clientId}' is unknown.");
                }

                return session.UnsubscribeAsync(topicFilters);
            }
        }

        public void DeleteSession(string clientId)
        {
            lock (_sessions)
            {
                _sessions.Remove(clientId);
            }
            _logger.Verbose("Session for client '{0}' deleted.", clientId);
        }

        public void Dispose()
        {
            _messageQueue?.Dispose();
        }

        private void ProcessQueuedApplicationMessages(CancellationToken cancellationToken)
        {
            while (!cancellationToken.IsCancellationRequested)
            {
                try
                {
                    var enqueuedApplicationMessage = _messageQueue.Take(cancellationToken);
                    var sender = enqueuedApplicationMessage.Sender;
                    var applicationMessage = enqueuedApplicationMessage.PublishPacket.ToApplicationMessage();

                    var interceptorContext = InterceptApplicationMessage(sender, applicationMessage);
                    if (interceptorContext != null)
                    {
                        if (interceptorContext.CloseConnection)
                        {
                            enqueuedApplicationMessage.Sender.Stop(MqttClientDisconnectType.NotClean);
                        }

                        if (interceptorContext.ApplicationMessage == null || !interceptorContext.AcceptPublish)
                        {
                            return;
                        }

                        applicationMessage = interceptorContext.ApplicationMessage;
                    }

                    Server.OnApplicationMessageReceived(sender?.ClientId, applicationMessage);

                    if (applicationMessage.Retain)
                    {
                        _retainedMessagesManager.HandleMessageAsync(sender?.ClientId, applicationMessage).GetAwaiter().GetResult();
                    }

                    foreach (var clientSession in GetSessions())
                    {
                        clientSession.EnqueueApplicationMessage(enqueuedApplicationMessage.Sender, applicationMessage.ToPublishPacket());
                    }
                }
                catch (OperationCanceledException)
                {
                }
                catch (Exception exception)
                {
                    _logger.Error(exception, "Unhandled exception while processing queued application message.");
                }
            }
        }

        private List<MqttClientSession> GetSessions()
        {
            lock (_sessions)
            {
                return _sessions.Values.ToList();
            }
        }

        private async Task RunSession(IMqttChannelAdapter clientAdapter, CancellationToken cancellationToken)
        {
            var clientId = string.Empty;
            var wasCleanDisconnect = false;

            try
            {
                var firstPacket = await clientAdapter.ReceivePacketAsync(_options.DefaultCommunicationTimeout, cancellationToken).ConfigureAwait(false);
                if (firstPacket == null)
                {
                    return;
                }

                if (!(firstPacket is MqttConnectPacket connectPacket))
                {
                    throw new MqttProtocolViolationException("The first packet from a client must be a 'CONNECT' packet [MQTT-3.1.0-1].");
                }

                clientId = connectPacket.ClientId;

                // Switch to the required protocol version before sending any response.
                clientAdapter.PacketSerializer.ProtocolVersion = connectPacket.ProtocolVersion;

                var connectReturnCode = ValidateConnection(connectPacket);
                if (connectReturnCode != MqttConnectReturnCode.ConnectionAccepted)
                {
                    await clientAdapter.SendPacketAsync(
                        new MqttConnAckPacket
                        {
                            ConnectReturnCode = connectReturnCode
                        },
                        cancellationToken).ConfigureAwait(false);

                    return;
                }

                var result = PrepareClientSession(connectPacket);
                var clientSession = result.Session;

                await clientAdapter.SendPacketAsync(
                    new MqttConnAckPacket
                    {
                        ConnectReturnCode = connectReturnCode,
                        IsSessionPresent = result.IsExistingSession
                    },
                    cancellationToken).ConfigureAwait(false);

                Server.OnClientConnected(clientId);

                wasCleanDisconnect = await clientSession.RunAsync(connectPacket, clientAdapter).ConfigureAwait(false);
            }
            catch (OperationCanceledException)
            {
            }
            catch (Exception exception)
            {
                _logger.Error(exception, exception.Message);
            }
            finally
            {
                try
                {
                    await clientAdapter.DisconnectAsync(_options.DefaultCommunicationTimeout, CancellationToken.None).ConfigureAwait(false);
                    clientAdapter.Dispose();
                }
                catch (Exception exception)
                {
                    _logger.Error(exception, exception.Message);
                }

                if (!_options.EnablePersistentSessions)
                {
                    DeleteSession(clientId);
                }

                Server.OnClientDisconnected(clientId, wasCleanDisconnect);
            }
        }

<<<<<<< HEAD
        public void RunSession(IMqttChannelAdapter clientAdapter, CancellationToken cancellationToken)
        {
            var clientId = string.Empty;
            var wasCleanDisconnect = false;

            try
            {
                var firstPacket = clientAdapter.ReceivePacket(_options.DefaultCommunicationTimeout);
                if (firstPacket == null)
                {
                    return;
                }

                if (!(firstPacket is MqttConnectPacket connectPacket))
                {
                    throw new MqttProtocolViolationException("The first packet from a client must be a 'CONNECT' packet [MQTT-3.1.0-1].");
                }

                clientId = connectPacket.ClientId;

                // Switch to the required protocol version before sending any response.
                clientAdapter.PacketSerializer.ProtocolVersion = connectPacket.ProtocolVersion;

                var connectReturnCode = ValidateConnection(connectPacket);
                if (connectReturnCode != MqttConnectReturnCode.ConnectionAccepted)
                {
                    clientAdapter.SendPacket(_options.DefaultCommunicationTimeout, new MqttConnAckPacket
                        {
                            ConnectReturnCode = connectReturnCode
                        }
                    );

                    return;
                }

                var result = PrepareClientSessionAsync(connectPacket).Result;
                var clientSession = result.Session;

                clientAdapter.SendPacket(_options.DefaultCommunicationTimeout, new MqttConnAckPacket
                    {
                        ConnectReturnCode = connectReturnCode,
                        IsSessionPresent = result.IsExistingSession
                    }
                );

                Server.OnClientConnected(clientId);

                wasCleanDisconnect = clientSession.Run(connectPacket, clientAdapter);
            }
            catch (OperationCanceledException)
            {
            }
            catch (Exception exception)
            {
                _logger.Error(exception, exception.Message);
            }
            finally
            {
                try
                {
                    clientAdapter.Disconnect(_options.DefaultCommunicationTimeout);
                    clientAdapter.Dispose();
                }
                catch (Exception exception)
                {
                    _logger.Error(exception, exception.Message);
                }

                if (!_options.EnablePersistentSessions)
                {
                    DeleteSession(clientId);
                }

                Server.OnClientDisconnected(clientId, wasCleanDisconnect);
            }
        }

        public Task StopAsync()
        {
            foreach (var session in _sessions)
            {
                session.Value.Stop(MqttClientDisconnectType.NotClean);
            }

            _sessions.Clear();
            return Task.FromResult(0);
        }

        public Task<IList<IMqttClientSessionStatus>> GetClientStatusAsync()
        {
            return Task.FromResult(GetClientStatus());
        }

        public IList<IMqttClientSessionStatus> GetClientStatus()
        {
            var result = new List<IMqttClientSessionStatus>();
            foreach (var session in _sessions)
            {
                var status = new MqttClientSessionStatus(this, session.Value);
                session.Value.FillStatus(status);

                result.Add(status);
            }

            return result;
        }

        public void StartDispatchApplicationMessage(MqttClientSession senderClientSession, MqttApplicationMessage applicationMessage)
        {
            Task.Run(() => DispatchApplicationMessageAsync(senderClientSession, applicationMessage));
        }

        public void DispatchApplicationMessage(MqttClientSession senderClientSession, MqttApplicationMessage applicationMessage)
        {
            try
            {
                var interceptorContext = InterceptApplicationMessage(senderClientSession, applicationMessage);
                if (interceptorContext.CloseConnection)
                {
                    senderClientSession.Stop(MqttClientDisconnectType.NotClean);
                }

                if (interceptorContext.ApplicationMessage == null || !interceptorContext.AcceptPublish)
                {
                    return;
                }

                Server.OnApplicationMessageReceived(senderClientSession?.ClientId, applicationMessage);

                //if (applicationMessage.Retain)
                {
                    _retainedMessagesManager.HandleMessage(senderClientSession?.ClientId, applicationMessage);
                }

                foreach (var clientSession in _sessions.Values)
                {
                    clientSession.EnqueueApplicationMessage(senderClientSession, applicationMessage);
                }
            }
            catch (Exception exception)
            {
                _logger.Error(exception, "Error while processing application message");
            }
        }

        public Task SubscribeAsync(string clientId, IList<TopicFilter> topicFilters)
        {
            if (clientId == null) throw new ArgumentNullException(nameof(clientId));
            if (topicFilters == null) throw new ArgumentNullException(nameof(topicFilters));

            if (!_sessions.TryGetValue(clientId, out var session))
            {
                throw new InvalidOperationException($"Client session '{clientId}' is unknown.");
            }

            return session.SubscribeAsync(topicFilters);
        }

        public void Subscribe(string clientId, IList<TopicFilter> topicFilters)
        {
            if (clientId == null) throw new ArgumentNullException(nameof(clientId));
            if (topicFilters == null) throw new ArgumentNullException(nameof(topicFilters));

            if (!_sessions.TryGetValue(clientId, out var session))
            {
                throw new InvalidOperationException($"Client session '{clientId}' is unknown.");
            }

            session.Subscribe(topicFilters);
        }

        public Task UnsubscribeAsync(string clientId, IList<string> topicFilters)
        {
            if (clientId == null) throw new ArgumentNullException(nameof(clientId));
            if (topicFilters == null) throw new ArgumentNullException(nameof(topicFilters));

            if (!_sessions.TryGetValue(clientId, out var session))
            {
                throw new InvalidOperationException($"Client session '{clientId}' is unknown.");
            }

            return session.UnsubscribeAsync(topicFilters);
        }

        public void Unsubscribe(string clientId, IList<string> topicFilters)
        {
            if (clientId == null) throw new ArgumentNullException(nameof(clientId));
            if (topicFilters == null) throw new ArgumentNullException(nameof(topicFilters));

            if (!_sessions.TryGetValue(clientId, out var session))
            {
                throw new InvalidOperationException($"Client session '{clientId}' is unknown.");
            }

            session.Unsubscribe(topicFilters);
        }

        public void DeleteSession(string clientId)
        {
            _sessions.TryRemove(clientId, out _);
            _logger.Verbose("Session for client '{0}' deleted.", clientId);
        }

        public void Dispose()
        {
            _sessionPreparationLock?.Dispose();
        }

=======
>>>>>>> 0c6b9253
        private MqttConnectReturnCode ValidateConnection(MqttConnectPacket connectPacket)
        {
            if (_options.ConnectionValidator == null)
            {
                return MqttConnectReturnCode.ConnectionAccepted;
            }

            var context = new MqttConnectionValidatorContext(
                connectPacket.ClientId,
                connectPacket.Username,
                connectPacket.Password,
                connectPacket.WillMessage);

            _options.ConnectionValidator(context);
            return context.ReturnCode;
        }

        private PrepareClientSessionResult PrepareClientSession(MqttConnectPacket connectPacket)
        {
            lock (_sessions)
            {
                var isSessionPresent = _sessions.TryGetValue(connectPacket.ClientId, out var clientSession);
                if (isSessionPresent)
                {
                    if (connectPacket.CleanSession)
                    {
                        _sessions.Remove(connectPacket.ClientId);

                        clientSession.Stop(MqttClientDisconnectType.Clean);
                        clientSession.Dispose();
                        clientSession = null;

                        _logger.Verbose("Stopped existing session of client '{0}'.", connectPacket.ClientId);
                    }
                    else
                    {
                        _logger.Verbose("Reusing existing session of client '{0}'.", connectPacket.ClientId);
                    }
                }

                var isExistingSession = true;
                if (clientSession == null)
                {
                    isExistingSession = false;

                    clientSession = new MqttClientSession(connectPacket.ClientId, _options, this, _retainedMessagesManager, _logger);
                    _sessions[connectPacket.ClientId] = clientSession;

                    _logger.Verbose("Created a new session for client '{0}'.", connectPacket.ClientId);
                }

                return new PrepareClientSessionResult { IsExistingSession = isExistingSession, Session = clientSession };
            }
        }

        private MqttApplicationMessageInterceptorContext InterceptApplicationMessage(MqttClientSession sender, MqttApplicationMessage applicationMessage)
        {
<<<<<<< HEAD
            try
            {
                var interceptorContext = InterceptApplicationMessage(senderClientSession, applicationMessage);
                if (interceptorContext != null)
                {
                    if (interceptorContext.CloseConnection)
                    {
                        senderClientSession.Stop(MqttClientDisconnectType.NotClean);
                    }

                    if (interceptorContext.ApplicationMessage == null || !interceptorContext.AcceptPublish)
                    {
                        return;
                    }

                    applicationMessage = interceptorContext.ApplicationMessage;
                }

                Server.OnApplicationMessageReceived(senderClientSession?.ClientId, applicationMessage);

                //if (applicationMessage.Retain)
                {
                    await _retainedMessagesManager.HandleMessageAsync(senderClientSession?.ClientId, applicationMessage).ConfigureAwait(false);
                }

                foreach (var clientSession in _sessions.Values)
                {
                    clientSession.EnqueueApplicationMessage(senderClientSession, applicationMessage);
                }
            }
            catch (Exception exception)
            {
                _logger.Error(exception, "Error while processing application message");
            }
        }

        private MqttApplicationMessageInterceptorContext InterceptApplicationMessage(MqttClientSession senderClientSession, MqttApplicationMessage applicationMessage)
        {
            var interceptorContext = new MqttApplicationMessageInterceptorContext(
                senderClientSession?.ClientId,
                applicationMessage);

=======
>>>>>>> 0c6b9253
            var interceptor = _options.ApplicationMessageInterceptor;
            if (interceptor == null)
            {
                return null;
            }

            var interceptorContext = new MqttApplicationMessageInterceptorContext(sender?.ClientId, applicationMessage);
            interceptor(interceptorContext);
            return interceptorContext;
        }
    }
}<|MERGE_RESOLUTION|>--- conflicted
+++ resolved
@@ -1,6 +1,7 @@
 ﻿using System;
 using System.Collections.Concurrent;
 using System.Collections.Generic;
+using System.Diagnostics;
 using System.Linq;
 using System.Threading;
 using System.Threading.Tasks;
@@ -11,11 +12,58 @@
 using MQTTnet.Packets;
 using MQTTnet.Protocol;
 
+using BlockingCollectionType = MQTTnet.Server.BlockingCollectionSlim<MQTTnet.Server.MqttEnqueuedApplicationMessage>;
+
 namespace MQTTnet.Server
 {
+    class BlockingCollectionSlim<T> : IDisposable
+    {
+        private readonly ConcurrentQueue<T> _queue = new ConcurrentQueue<T>();
+        private readonly AutoResetEvent _autoResetEvent = new AutoResetEvent(false);
+        public void Add(T item, CancellationToken cancellationToken)
+        {
+            _queue.Enqueue(item);
+            _autoResetEvent.Set();
+        }
+        public T Take(CancellationToken cancellationToken)
+        {
+            T item;
+            while (!_queue.TryDequeue(out item))
+                _autoResetEvent.WaitOne();
+            return item;
+        }
+        public bool TryTake(out T item, TimeSpan patience)
+        {
+            if (_queue.TryDequeue(out item))
+                return true;
+            var stopwatch = Stopwatch.StartNew();
+            while (stopwatch.Elapsed < patience)
+            {
+                if (_queue.TryDequeue(out item))
+                    return true;
+                var patienceLeft = (patience - stopwatch.Elapsed);
+                if (patienceLeft <= TimeSpan.Zero)
+                    break;
+                else if (patienceLeft < MinWait)
+                    // otherwise the while loop will degenerate into a busy loop,
+                    // for the last millisecond before patience runs out
+                    patienceLeft = MinWait;
+                _autoResetEvent.WaitOne(patienceLeft);
+            }
+            return false;
+        }
+
+        public void Dispose()
+        {
+            _autoResetEvent.Dispose();
+        }
+
+        private static readonly TimeSpan MinWait = TimeSpan.FromMilliseconds(1);
+    }
+
     public class MqttClientSessionsManager : IDisposable
     {
-        private readonly BlockingCollection<MqttEnqueuedApplicationMessage> _messageQueue = new BlockingCollection<MqttEnqueuedApplicationMessage>();
+        private readonly BlockingCollectionType _messageQueue = new BlockingCollectionType();
 
         /// <summary>
         /// manual locking dictionaries is faster than using concurrent dictionary
@@ -89,6 +137,21 @@
             return Task.FromResult((IList<IMqttClientSessionStatus>)result);
         }
 
+        public IList<IMqttClientSessionStatus> GetClientStatus()
+        {
+            var result = new List<IMqttClientSessionStatus>();
+
+            foreach (var session in GetSessions())
+            {
+                var status = new MqttClientSessionStatus(this, session);
+                session.FillStatus(status);
+
+                result.Add(status);
+            }
+
+            return result;
+        }
+
         public void EnqueueApplicationMessage(MqttClientSession senderClientSession, MqttPublishPacket publishPacket)
         {
             if (publishPacket == null) throw new ArgumentNullException(nameof(publishPacket));
@@ -125,6 +188,38 @@
                 }
 
                 return session.UnsubscribeAsync(topicFilters);
+            }
+        }
+
+        public void Subscribe(string clientId, IList<TopicFilter> topicFilters)
+        {
+            if (clientId == null) throw new ArgumentNullException(nameof(clientId));
+            if (topicFilters == null) throw new ArgumentNullException(nameof(topicFilters));
+
+            lock (_sessions)
+            {
+                if (!_sessions.TryGetValue(clientId, out var session))
+                {
+                    throw new InvalidOperationException($"Client session '{clientId}' is unknown.");
+                }
+
+                session.Subscribe(topicFilters);
+            }
+        }
+
+        public void Unsubscribe(string clientId, IList<string> topicFilters)
+        {
+            if (clientId == null) throw new ArgumentNullException(nameof(clientId));
+            if (topicFilters == null) throw new ArgumentNullException(nameof(topicFilters));
+
+            lock (_sessions)
+            {
+                if (!_sessions.TryGetValue(clientId, out var session))
+                {
+                    throw new InvalidOperationException($"Client session '{clientId}' is unknown.");
+                }
+
+                session.Unsubscribe(topicFilters);
             }
         }
 
@@ -170,10 +265,10 @@
 
                     Server.OnApplicationMessageReceived(sender?.ClientId, applicationMessage);
 
-                    if (applicationMessage.Retain)
-                    {
+                    if (Server.IsSync)
+                        _retainedMessagesManager.HandleMessage(sender?.ClientId, applicationMessage);
+                    else
                         _retainedMessagesManager.HandleMessageAsync(sender?.ClientId, applicationMessage).GetAwaiter().GetResult();
-                    }
 
                     foreach (var clientSession in GetSessions())
                     {
@@ -205,7 +300,11 @@
 
             try
             {
-                var firstPacket = await clientAdapter.ReceivePacketAsync(_options.DefaultCommunicationTimeout, cancellationToken).ConfigureAwait(false);
+                MqttBasePacket firstPacket = null;
+                if (Server.IsSync)
+                    firstPacket = clientAdapter.ReceivePacket(_options.DefaultCommunicationTimeout);
+                else
+                    firstPacket = await clientAdapter.ReceivePacketAsync(_options.DefaultCommunicationTimeout, cancellationToken).ConfigureAwait(false);
                 if (firstPacket == null)
                 {
                     return;
@@ -236,18 +335,27 @@
 
                 var result = PrepareClientSession(connectPacket);
                 var clientSession = result.Session;
-
-                await clientAdapter.SendPacketAsync(
-                    new MqttConnAckPacket
-                    {
-                        ConnectReturnCode = connectReturnCode,
-                        IsSessionPresent = result.IsExistingSession
-                    },
-                    cancellationToken).ConfigureAwait(false);
+                var conack = new MqttConnAckPacket
+                {
+                    ConnectReturnCode = connectReturnCode,
+                    IsSessionPresent = result.IsExistingSession
+                };
+                if (Server.IsSync)
+                {
+                    clientAdapter.SendPacket(conack);
+                }
+                else
+                {
+                    await clientAdapter.SendPacketAsync(conack,
+                        cancellationToken).ConfigureAwait(false);
+                }
 
                 Server.OnClientConnected(clientId);
 
-                wasCleanDisconnect = await clientSession.RunAsync(connectPacket, clientAdapter).ConfigureAwait(false);
+                if (Server.IsSync)
+                    wasCleanDisconnect = clientSession.Run(connectPacket, clientAdapter);
+                else
+                    wasCleanDisconnect = await clientSession.RunAsync(connectPacket, clientAdapter).ConfigureAwait(false);
             }
             catch (OperationCanceledException)
             {
@@ -277,8 +385,7 @@
             }
         }
 
-<<<<<<< HEAD
-        public void RunSession(IMqttChannelAdapter clientAdapter, CancellationToken cancellationToken)
+        public void RunSessionSync(IMqttChannelAdapter clientAdapter, CancellationToken cancellationToken)
         {
             var clientId = string.Empty;
             var wasCleanDisconnect = false;
@@ -304,7 +411,7 @@
                 var connectReturnCode = ValidateConnection(connectPacket);
                 if (connectReturnCode != MqttConnectReturnCode.ConnectionAccepted)
                 {
-                    clientAdapter.SendPacket(_options.DefaultCommunicationTimeout, new MqttConnAckPacket
+                    clientAdapter.SendPacket(new MqttConnAckPacket
                         {
                             ConnectReturnCode = connectReturnCode
                         }
@@ -313,10 +420,10 @@
                     return;
                 }
 
-                var result = PrepareClientSessionAsync(connectPacket).Result;
+                var result = PrepareClientSession(connectPacket);
                 var clientSession = result.Session;
 
-                clientAdapter.SendPacket(_options.DefaultCommunicationTimeout, new MqttConnAckPacket
+                clientAdapter.SendPacket(new MqttConnAckPacket
                     {
                         ConnectReturnCode = connectReturnCode,
                         IsSessionPresent = result.IsExistingSession
@@ -355,140 +462,7 @@
             }
         }
 
-        public Task StopAsync()
-        {
-            foreach (var session in _sessions)
-            {
-                session.Value.Stop(MqttClientDisconnectType.NotClean);
-            }
-
-            _sessions.Clear();
-            return Task.FromResult(0);
-        }
-
-        public Task<IList<IMqttClientSessionStatus>> GetClientStatusAsync()
-        {
-            return Task.FromResult(GetClientStatus());
-        }
-
-        public IList<IMqttClientSessionStatus> GetClientStatus()
-        {
-            var result = new List<IMqttClientSessionStatus>();
-            foreach (var session in _sessions)
-            {
-                var status = new MqttClientSessionStatus(this, session.Value);
-                session.Value.FillStatus(status);
-
-                result.Add(status);
-            }
-
-            return result;
-        }
-
-        public void StartDispatchApplicationMessage(MqttClientSession senderClientSession, MqttApplicationMessage applicationMessage)
-        {
-            Task.Run(() => DispatchApplicationMessageAsync(senderClientSession, applicationMessage));
-        }
-
-        public void DispatchApplicationMessage(MqttClientSession senderClientSession, MqttApplicationMessage applicationMessage)
-        {
-            try
-            {
-                var interceptorContext = InterceptApplicationMessage(senderClientSession, applicationMessage);
-                if (interceptorContext.CloseConnection)
-                {
-                    senderClientSession.Stop(MqttClientDisconnectType.NotClean);
-                }
-
-                if (interceptorContext.ApplicationMessage == null || !interceptorContext.AcceptPublish)
-                {
-                    return;
-                }
-
-                Server.OnApplicationMessageReceived(senderClientSession?.ClientId, applicationMessage);
-
-                //if (applicationMessage.Retain)
-                {
-                    _retainedMessagesManager.HandleMessage(senderClientSession?.ClientId, applicationMessage);
-                }
-
-                foreach (var clientSession in _sessions.Values)
-                {
-                    clientSession.EnqueueApplicationMessage(senderClientSession, applicationMessage);
-                }
-            }
-            catch (Exception exception)
-            {
-                _logger.Error(exception, "Error while processing application message");
-            }
-        }
-
-        public Task SubscribeAsync(string clientId, IList<TopicFilter> topicFilters)
-        {
-            if (clientId == null) throw new ArgumentNullException(nameof(clientId));
-            if (topicFilters == null) throw new ArgumentNullException(nameof(topicFilters));
-
-            if (!_sessions.TryGetValue(clientId, out var session))
-            {
-                throw new InvalidOperationException($"Client session '{clientId}' is unknown.");
-            }
-
-            return session.SubscribeAsync(topicFilters);
-        }
-
-        public void Subscribe(string clientId, IList<TopicFilter> topicFilters)
-        {
-            if (clientId == null) throw new ArgumentNullException(nameof(clientId));
-            if (topicFilters == null) throw new ArgumentNullException(nameof(topicFilters));
-
-            if (!_sessions.TryGetValue(clientId, out var session))
-            {
-                throw new InvalidOperationException($"Client session '{clientId}' is unknown.");
-            }
-
-            session.Subscribe(topicFilters);
-        }
-
-        public Task UnsubscribeAsync(string clientId, IList<string> topicFilters)
-        {
-            if (clientId == null) throw new ArgumentNullException(nameof(clientId));
-            if (topicFilters == null) throw new ArgumentNullException(nameof(topicFilters));
-
-            if (!_sessions.TryGetValue(clientId, out var session))
-            {
-                throw new InvalidOperationException($"Client session '{clientId}' is unknown.");
-            }
-
-            return session.UnsubscribeAsync(topicFilters);
-        }
-
-        public void Unsubscribe(string clientId, IList<string> topicFilters)
-        {
-            if (clientId == null) throw new ArgumentNullException(nameof(clientId));
-            if (topicFilters == null) throw new ArgumentNullException(nameof(topicFilters));
-
-            if (!_sessions.TryGetValue(clientId, out var session))
-            {
-                throw new InvalidOperationException($"Client session '{clientId}' is unknown.");
-            }
-
-            session.Unsubscribe(topicFilters);
-        }
-
-        public void DeleteSession(string clientId)
-        {
-            _sessions.TryRemove(clientId, out _);
-            _logger.Verbose("Session for client '{0}' deleted.", clientId);
-        }
-
-        public void Dispose()
-        {
-            _sessionPreparationLock?.Dispose();
-        }
-
-=======
->>>>>>> 0c6b9253
-        private MqttConnectReturnCode ValidateConnection(MqttConnectPacket connectPacket)
+	private MqttConnectReturnCode ValidateConnection(MqttConnectPacket connectPacket)
         {
             if (_options.ConnectionValidator == null)
             {
@@ -545,51 +519,6 @@
 
         private MqttApplicationMessageInterceptorContext InterceptApplicationMessage(MqttClientSession sender, MqttApplicationMessage applicationMessage)
         {
-<<<<<<< HEAD
-            try
-            {
-                var interceptorContext = InterceptApplicationMessage(senderClientSession, applicationMessage);
-                if (interceptorContext != null)
-                {
-                    if (interceptorContext.CloseConnection)
-                    {
-                        senderClientSession.Stop(MqttClientDisconnectType.NotClean);
-                    }
-
-                    if (interceptorContext.ApplicationMessage == null || !interceptorContext.AcceptPublish)
-                    {
-                        return;
-                    }
-
-                    applicationMessage = interceptorContext.ApplicationMessage;
-                }
-
-                Server.OnApplicationMessageReceived(senderClientSession?.ClientId, applicationMessage);
-
-                //if (applicationMessage.Retain)
-                {
-                    await _retainedMessagesManager.HandleMessageAsync(senderClientSession?.ClientId, applicationMessage).ConfigureAwait(false);
-                }
-
-                foreach (var clientSession in _sessions.Values)
-                {
-                    clientSession.EnqueueApplicationMessage(senderClientSession, applicationMessage);
-                }
-            }
-            catch (Exception exception)
-            {
-                _logger.Error(exception, "Error while processing application message");
-            }
-        }
-
-        private MqttApplicationMessageInterceptorContext InterceptApplicationMessage(MqttClientSession senderClientSession, MqttApplicationMessage applicationMessage)
-        {
-            var interceptorContext = new MqttApplicationMessageInterceptorContext(
-                senderClientSession?.ClientId,
-                applicationMessage);
-
-=======
->>>>>>> 0c6b9253
             var interceptor = _options.ApplicationMessageInterceptor;
             if (interceptor == null)
             {
