--- conflicted
+++ resolved
@@ -66,7 +66,6 @@
             }
         }
 
-<<<<<<< HEAD
         public void Connect(TimeSpan timeout)
         {
             ThrowIfDisposed();
@@ -75,10 +74,7 @@
             _channel.Connect();
         }
 
-        public Task DisconnectAsync(TimeSpan timeout, CancellationToken cancellationToken)
-=======
         public async Task DisconnectAsync(TimeSpan timeout, CancellationToken cancellationToken)
->>>>>>> 0c6b9253
         {
             ThrowIfDisposed();
 
@@ -101,7 +97,6 @@
             }
         }
 
-<<<<<<< HEAD
         public void Disconnect(TimeSpan timeout)
         {
             ThrowIfDisposed();
@@ -116,42 +111,42 @@
 
             foreach (var packet in packets)
             {
-                SendPacket(timeout, packet);
+                SendPacket(packet);
             }
         }
 
         public async Task SendPacketsAsync(TimeSpan timeout, IEnumerable<MqttBasePacket> packets, CancellationToken cancellationToken)
         {
             ThrowIfDisposed();
-
+            
             foreach (var packet in packets)
             {
-                await SendPacketAsync(timeout, packet, cancellationToken).ConfigureAwait(false);
-            }
-        }
-
-        public void SendPacket(TimeSpan timeout, MqttBasePacket packet)
-        {
-            try
-            {
-                _logger.Verbose("TX >>> {0} [Timeout={1}]", packet, timeout);
-                var packetData = PacketSerializer.Serialize(packet);
-                _channel.Write(
-                    packetData.Array,
-                    packetData.Offset,
-                    packetData.Count
-                    );
-            }
-            catch (Exception ex)
-            {
-                throw ex;
-            }
-        }
-
-        public Task SendPacketAsync(TimeSpan timeout, MqttBasePacket packet, CancellationToken cancellationToken)
-=======
+                await SendPacketAsync(packet, cancellationToken).ConfigureAwait(false);
+            }
+        }
+
+        public void SendPacket(MqttBasePacket packet)
+        {
+            lock (_channel)
+            {
+                try
+                {
+                    _logger.Verbose("TX >>> {0}]", packet);
+                    var packetData = PacketSerializer.Serialize(packet);
+                    _channel.Write(
+                        packetData.Array,
+                        packetData.Offset,
+                        packetData.Count
+                        );
+                }
+                catch (Exception ex)
+                {
+                    throw ex;
+                }
+            }
+        }
+
         public async Task SendPacketAsync(MqttBasePacket packet, CancellationToken cancellationToken)
->>>>>>> 0c6b9253
         {
             await _writerSemaphore.WaitAsync(cancellationToken).ConfigureAwait(false);
             try
@@ -257,10 +252,6 @@
         private ReceivedMqttPacket Receive(IMqttChannel channel)
         {
             var fixedHeader = MqttPacketReader.ReadFixedHeader(channel);
-            if (fixedHeader == null)
-            {
-                return null;
-            }
 
             try
             {
@@ -292,7 +283,7 @@
                     bodyOffset += readBytes;
                 } while (bodyOffset < body.Length);
 
-                return new ReceivedMqttPacket(fixedHeader.Flags, new MqttPacketBodyReader(body));
+                return new ReceivedMqttPacket(fixedHeader.Flags, new MqttPacketBodyReader(body, 0));
             }
             finally
             {
