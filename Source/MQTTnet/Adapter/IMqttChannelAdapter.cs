﻿using System;
using System.Threading;
using System.Threading.Tasks;
using MQTTnet.Packets;
using MQTTnet.Serializer;

namespace MQTTnet.Adapter
{
    public interface IMqttChannelAdapter : IDisposable
    {
        string Endpoint { get; }

        IMqttPacketSerializer PacketSerializer { get; }

        event EventHandler ReadingPacketStarted;

        event EventHandler ReadingPacketCompleted;

        Task ConnectAsync(TimeSpan timeout, CancellationToken cancellationToken);

        void Connect(TimeSpan timeout);

        Task DisconnectAsync(TimeSpan timeout, CancellationToken cancellationToken);

<<<<<<< HEAD
        void Disconnect(TimeSpan timeout);

        Task SendPacketsAsync(TimeSpan timeout, IEnumerable<MqttBasePacket> packets, CancellationToken cancellationToken);
=======
        Task SendPacketAsync(TimeSpan timeout, MqttBasePacket packet, CancellationToken cancellationToken);
>>>>>>> 61926856

        Task<MqttBasePacket> ReceivePacketAsync(TimeSpan timeout, CancellationToken cancellationToken);

        void SendPackets(TimeSpan timeout, IEnumerable<MqttBasePacket> packets);

        MqttBasePacket ReceivePacket(TimeSpan timeout);
    }
}<|MERGE_RESOLUTION|>--- conflicted
+++ resolved
@@ -22,17 +22,13 @@
 
         Task DisconnectAsync(TimeSpan timeout, CancellationToken cancellationToken);
 
-<<<<<<< HEAD
         void Disconnect(TimeSpan timeout);
 
-        Task SendPacketsAsync(TimeSpan timeout, IEnumerable<MqttBasePacket> packets, CancellationToken cancellationToken);
-=======
         Task SendPacketAsync(TimeSpan timeout, MqttBasePacket packet, CancellationToken cancellationToken);
->>>>>>> 61926856
 
         Task<MqttBasePacket> ReceivePacketAsync(TimeSpan timeout, CancellationToken cancellationToken);
 
-        void SendPackets(TimeSpan timeout, IEnumerable<MqttBasePacket> packets);
+        void SendPacket(TimeSpan timeout, MqttBasePacket packet);
 
         MqttBasePacket ReceivePacket(TimeSpan timeout);
     }
