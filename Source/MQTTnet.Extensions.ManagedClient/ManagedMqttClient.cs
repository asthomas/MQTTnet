--- conflicted
+++ resolved
@@ -116,7 +116,6 @@
             _messageQueue.Add(applicationMessage);
         }
 
-<<<<<<< HEAD
         public void Publish(MqttApplicationMessage applicationMessage)
         {
             if (applicationMessage == null) throw new ArgumentNullException(nameof(applicationMessage));
@@ -135,10 +134,7 @@
             _messageQueue.Add(applicationMessage);
         }
 
-        public async Task SubscribeAsync(IEnumerable<TopicFilter> topicFilters)
-=======
         public Task SubscribeAsync(IEnumerable<TopicFilter> topicFilters)
->>>>>>> 0c6b9253
         {
             if (topicFilters == null) throw new ArgumentNullException(nameof(topicFilters));
 
